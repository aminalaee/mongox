--- conflicted
+++ resolved
@@ -16,10 +16,7 @@
 
 class InvalidObjectIdException(QueryException):
     pass
-<<<<<<< HEAD
-=======
 
 
 class InvalidFieldTypeException(QueryException):
-    pass
->>>>>>> 305e041e
+    pass