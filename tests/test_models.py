--- conflicted
+++ resolved
@@ -1,12 +1,9 @@
 import asyncio
 import os
-<<<<<<< HEAD
-import random
-=======
 import re
->>>>>>> 305e041e
 import secrets
 import typing
+import random
 
 import bson
 import pydantic
